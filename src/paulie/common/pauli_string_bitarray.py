--- conflicted
+++ resolved
@@ -224,8 +224,6 @@
         """
         return self.multiply(other)
 
-<<<<<<< HEAD
-=======
     def sign(self, other: 'PauliString') -> complex:
         """
         Calculates the phase of the product of two Pauli strings: self * other.
@@ -258,7 +256,6 @@
         # The final phase is (-1j)^f mod 4.
         return (-1j) ** (f % 4)
 
->>>>>>> 658815ae
     def commutes_with(self, other:str|Self) -> bool:
         """
         Check if this Pauli string commutes with another
