--- conflicted
+++ resolved
@@ -1,179 +1,147 @@
-"""
-Pauli's String Factory. Responsible for creating instances
-of Pauli strings of various implementations
-"""
-from typing import Generator, Union
-from bitarray import bitarray
-from paulie.common.pauli_string_linear import PauliStringLinear
-from paulie.common.pauli_string_bitarray import PauliString
-from paulie.common.pauli_string_collection import PauliStringCollection
-
-def get_identity(n: int) -> PauliString:
-    """
-<<<<<<< HEAD
-    Get an identity of a given length.
-    Args:
-        n (int): length of Pauli string
-    Returns:
-        Any: identity
-=======
-    Get an identity of a given length
-    Args: n - length of Pauli string
-    Returns: identity
->>>>>>> 14d20446
-    """
-    return PauliString(n=n)
-
-def get_single(n: int, i: int, label: str) -> PauliString:
-    """
-<<<<<<< HEAD
-    Get a Pauli string with a single value at position.
-    Args:
-        n (int): length of Pauli string
-        i (int): position
-        label (str): PauliString in single position
-=======
-    Get a Pauli string with a single value at position
-    Args: n - length of Pauli string
-          i - position
-          label - PauliString in single position
-    Returns: PauliString with set label
->>>>>>> 14d20446
-    """
-    p = get_identity(n)
-    p[i] = label
-    return p
-
-def get_last(n:int) -> PauliString:
-    """
-<<<<<<< HEAD
-    Get an all Y of a given length.
-    Args:
-        n (int): length of Pauli string
-    Returns:
-         Any: All Y
-=======
-    Get an all Y of a given length
-    Args: n - length of Pauli string
-    Returns: all Y
->>>>>>> 14d20446
-    """
-    return PauliString(bits = bitarray([1] * (2 * n)))
-
-def get_pauli_string(o, n:int = None) -> PauliString|PauliStringCollection:
-    """
-    Get Pauli strings in their current representation.
-    Args: 
-<<<<<<< HEAD
-         o: a Pauli string or a collection of Pauli strings.
-         n (int): length of Pauli strings
-    Returns:
-         If o is a Pauli string, then its current instantiation value n is created otherwise PauliStringCollection is created - a collection of Pauli strings.
-         Given n, the collection is expanded as k-local. Where k is the maximum length of a Pauli string in a given collection.
-=======
-         o - a Pauli string or a collection of Pauli strings.
-         n - length of Pauli strings
-    Returns: if o is a Pauli string, then its current instantiation value n is created
-             otherwise PauliStringCollection is created - a collection of Pauli strings.
-             Given n, the collection is expanded as k-local.
-             Where k is the maximum length of a Pauli string in a given collection
->>>>>>> 14d20446
-    """
-    if isinstance(o, str):
-        return PauliString(pauli_str=o, n=n)
-    if isinstance(o, PauliString):
-        return o
-
-    if isinstance(o, list):
-        if len(o) > 0 and  isinstance(o[0], tuple):
-            return PauliStringLinear(o)
-    generators = PauliStringCollection([PauliString(pauli_str=p) if isinstance(p, str)
-                 else PauliString(pauli_str=str(p)) for p in o])
-    if n is not None:
-        return PauliStringCollection(list(gen_k_local_generators(n, generators.get())))
-    return generators
-
-
-class Used:
-    """
-    Helper class for monitoring previously created Pauli strings
-    """
-    def __init__(self) -> None:
-        """
-        init class
-        """
-        self.clear()
-
-    def clear(self) -> None:
-        """
-        Clear set
-        Args: empty
-        Returns: None
-        """
-        self.used = set()
-
-    def append(self, p: PauliString) -> None:
-        """Append to set
-        Args:
-            p: Pauli string
-        Returns:
-            None
-        """
-        self.used.add(p)
-
-    def is_used(self, p: PauliString) -> bool:
-        """
-        Checking a Pauli string in a set
-        Args:
-            p: Pauli string
-        Returns:
-            True if Pauli string in a set
-        """
-        return p in self.used
-
-
-def gen_k_local(n: int, p: PauliString, used:Used=None) -> Generator[list[PauliString], None, None]:
-    """
-    Generates k-local Pauli strings.
-    Args:
-      n: a length of Paulistring
-      p: Pauli string
-      used: a repository of already generated strings
-    Returns:
-      k-local string generator
-    Raises:
-          ValueError: 
-               n < len(p)
-    """
-    if n < len(p):
-        raise ValueError(f"Size must be greater than {len(p)}")
-
-    used = used or Used()
-    n_p = n - len(p)
-    for k in range(n_p + 1):
-        left = get_identity(k) + p + get_identity(n_p - k)
-        if used.is_used(left):
-            continue
-
-        used.append(left)
-        yield left
-
-
-def gen_k_local_generators(n: int,
-                           generators: 'Union[list[str], list[PauliString], PauliStringCollection]',
-                           used: Used = None) -> Generator[list[PauliString], None, None]:
-    """
-    Generates k-local operators for a set of generators.
-    Args:
-      n: a length of Paulistring
-      generators: a collection of Pauli strings
-      used: a repository of already generated strings
-    Returns:
-      k-local string generator
-    """
-    used = used or Used()
-    longest = max(generators, key=len)
-    for g in generators:
-        if isinstance(g, str):
-            g = get_pauli_string(g, n = len(longest))
-        yield from gen_k_local(n, g, used=used)
+"""
+Pauli's String Factory. Responsible for creating instances
+of Pauli strings of various implementations
+"""
+from typing import Generator, Union
+from bitarray import bitarray
+from paulie.common.pauli_string_linear import PauliStringLinear
+from paulie.common.pauli_string_bitarray import PauliString
+from paulie.common.pauli_string_collection import PauliStringCollection
+
+def get_identity(n: int) -> PauliString:
+    """
+    Get an identity of a given length
+    Args: n - length of Pauli string
+    Returns: identity
+    """
+    return PauliString(n=n)
+
+def get_single(n: int, i: int, label: str) -> PauliString:
+    """
+    Get a Pauli string with a single value at position
+    Args: n - length of Pauli string
+          i - position
+          label - PauliString in single position
+    Returns: PauliString with set label
+    """
+    p = get_identity(n)
+    p[i] = label
+    return p
+
+def get_last(n:int) -> PauliString:
+    """
+    Get an all Y of a given length
+    Args: n - length of Pauli string
+    Returns: all Y
+    """
+    return PauliString(bits = bitarray([1] * (2 * n)))
+
+def get_pauli_string(o, n:int = None) -> PauliString|PauliStringCollection:
+    """
+    Get Pauli strings in their current representation.
+    Args: 
+         o - a Pauli string or a collection of Pauli strings.
+         n - length of Pauli strings
+    Returns: if o is a Pauli string, then its current instantiation value n is created
+             otherwise PauliStringCollection is created - a collection of Pauli strings.
+             Given n, the collection is expanded as k-local.
+             Where k is the maximum length of a Pauli string in a given collection
+    """
+    if isinstance(o, str):
+        return PauliString(pauli_str=o, n=n)
+    if isinstance(o, PauliString):
+        return o
+
+    if isinstance(o, list):
+        if len(o) > 0 and  isinstance(o[0], tuple):
+            return PauliStringLinear(o)
+    generators = PauliStringCollection([PauliString(pauli_str=p) if isinstance(p, str)
+                 else PauliString(pauli_str=str(p)) for p in o])
+    if n is not None:
+        return PauliStringCollection(list(gen_k_local_generators(n, generators.get())))
+    return generators
+
+
+class Used:
+    """
+    Helper class for monitoring previously created Pauli strings
+    """
+    def __init__(self) -> None:
+        """
+        init class
+        """
+        self.clear()
+
+    def clear(self) -> None:
+        """
+        Clear set
+        Args: empty
+        Returns: None
+        """
+        self.used = set()
+
+    def append(self, p: PauliString) -> None:
+        """Append to set
+        Args:
+            p: Pauli string
+        Returns:
+            None
+        """
+        self.used.add(p)
+
+    def is_used(self, p: PauliString) -> bool:
+        """
+        Checking a Pauli string in a set
+        Args:
+            p: Pauli string
+        Returns:
+            True if Pauli string in a set
+        """
+        return p in self.used
+
+
+def gen_k_local(n: int, p: PauliString, used:Used=None) -> Generator[list[PauliString], None, None]:
+    """
+    Generates k-local Pauli strings.
+    Args:
+      n: a length of Paulistring
+      p: Pauli string
+      used: a repository of already generated strings
+    Returns:
+      k-local string generator
+    Raises:
+          ValueError: 
+               n < len(p)
+    """
+    if n < len(p):
+        raise ValueError(f"Size must be greater than {len(p)}")
+
+    used = used or Used()
+    n_p = n - len(p)
+    for k in range(n_p + 1):
+        left = get_identity(k) + p + get_identity(n_p - k)
+        if used.is_used(left):
+            continue
+
+        used.append(left)
+        yield left
+
+
+def gen_k_local_generators(n: int,
+                           generators: 'Union[list[str], list[PauliString], PauliStringCollection]',
+                           used: Used = None) -> Generator[list[PauliString], None, None]:
+    """
+    Generates k-local operators for a set of generators.
+    Args:
+      n: a length of Paulistring
+      generators: a collection of Pauli strings
+      used: a repository of already generated strings
+    Returns:
+      k-local string generator
+    """
+    used = used or Used()
+    longest = max(generators, key=len)
+    for g in generators:
+        if isinstance(g, str):
+            g = get_pauli_string(g, n = len(longest))
+        yield from gen_k_local(n, g, used=used)